--- conflicted
+++ resolved
@@ -15,18 +15,14 @@
 rand = "0.3"
 tokio-core = "0.1"
 tokio-service = "0.1"
-<<<<<<< HEAD
 # tokio-proto = "0.1"
 # Referencing git version to solve build issues.
 tokio-proto = { git = "https://github.com/tomusdrw/tokio-proto" }
+parking_lot = "0.3"
 
 [dev-dependencies]
 lazy_static = "0.2"
 env_logger = "0.4"
-=======
-tokio-proto = "0.1"
-parking_lot = "0.3"
->>>>>>> 3cbcb1f1
 
 [features]
 default = ["jsonrpc-core/reactor"]