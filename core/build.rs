#[cfg(not(feature = "serde_macros"))]
mod inner {
	extern crate serde_codegen;

	use std::env;
	use std::path::Path;

	pub fn main() {
		let out_dir = env::var_os("OUT_DIR").unwrap();

<<<<<<< HEAD
        let src = Path::new("src/types/mod.rs.in");
        let dst = Path::new(&out_dir).join("types.rs");
=======
		let src = Path::new("src/lib.rs.in");
		let dst = Path::new(&out_dir).join("lib.rs");
>>>>>>> ce49b762

		serde_codegen::expand(&src, &dst).unwrap();
	}
}

#[cfg(feature = "serde_macros")]
mod inner {
	pub fn main() {}
}

fn main() {
	inner::main();
}<|MERGE_RESOLUTION|>--- conflicted
+++ resolved
@@ -8,13 +8,8 @@
 	pub fn main() {
 		let out_dir = env::var_os("OUT_DIR").unwrap();
 
-<<<<<<< HEAD
         let src = Path::new("src/types/mod.rs.in");
         let dst = Path::new(&out_dir).join("types.rs");
-=======
-		let src = Path::new("src/lib.rs.in");
-		let dst = Path::new(&out_dir).join("lib.rs");
->>>>>>> ce49b762
 
 		serde_codegen::expand(&src, &dst).unwrap();
 	}
