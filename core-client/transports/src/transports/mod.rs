--- conflicted
+++ resolved
@@ -14,10 +14,6 @@
 pub mod http;
 #[cfg(feature = "ipc")]
 pub mod ipc;
-<<<<<<< HEAD
-pub mod local;
-=======
->>>>>>> 1d8a58e6
 #[cfg(feature = "tcp")]
 pub mod tcp;
 #[cfg(feature = "ws")]
