[package]
authors = ["Parity Technologies <admin@parity.io>"]
description = "Transport agnostic JSON-RPC 2.0 client implementation."
documentation = "https://docs.rs/jsonrpc-client-transports/"
edition = "2018"
homepage = "https://github.com/paritytech/jsonrpc"
keywords = ["jsonrpc", "json-rpc", "json", "rpc", "serde"]
license = "MIT"
name = "jsonrpc-client-transports"
repository = "https://github.com/paritytech/jsonrpc"
version = "18.0.0"

categories = [
	"asynchronous",
	"network-programming",
	"web-programming::http-client",
	"web-programming::http-server",
	"web-programming::websocket",
]

[features]
<<<<<<< HEAD
default = ["http", "tls", "ws", "ipc","tcp"]
=======
default = ["http", "tls", "ws", "ipc", "tcp"]
>>>>>>> 1d8a58e6
tls = ["hyper-tls", "http"]
http = ["hyper", "tokio/full"]
ws = [
	"websocket",
	"tokio",
	"futures/compat"
]
ipc = [
	"parity-tokio-ipc",
	"jsonrpc-server-utils",
	"tokio",
]

tcp = [
	"jsonrpc-server-utils",
	"tokio",
]
arbitrary_precision = ["serde_json/arbitrary_precision", "jsonrpc-core/arbitrary_precision"]

[dependencies]
derive_more = "0.99"
futures = "0.3"
jsonrpc-core = { version = "18.0.0", path = "../../core" }
jsonrpc-pubsub = { version = "18.0.0", path = "../../pubsub" }
log = "0.4"
serde = { version = "1.0", features = ["derive"] }
serde_json = "1.0"
url = "1.7"

<<<<<<< HEAD
hyper = { version = "0.13", optional = true }
hyper-tls = { version = "0.4", optional = true }
jsonrpc-server-utils = { version = "17.1", path = "../../server-utils", optional = true }
parity-tokio-ipc = { version = "0.8", optional = true }
tokio = { version = "0.2", optional = true, features = ["tcp"] }
=======
hyper = { version = "0.14", features = ["client", "http1"], optional = true }
hyper-tls = { version = "0.5", optional = true }
jsonrpc-server-utils = { version = "18.0.0", path = "../../server-utils", optional = true }
parity-tokio-ipc = { version = "0.9", optional = true }
tokio = { version = "1", optional = true }
>>>>>>> 1d8a58e6
websocket = { version = "0.24", optional = true }

[dev-dependencies]
assert_matches = "1.1"
<<<<<<< HEAD
jsonrpc-http-server = { version = "17.1", path = "../../http" }
jsonrpc-ipc-server = { version = "17.1", path = "../../ipc" }
jsonrpc-tcp-server = { version = "17.1", path = "../../tcp" }

=======
jsonrpc-http-server = { version = "18.0.0", path = "../../http" }
jsonrpc-ipc-server = { version = "18.0.0", path = "../../ipc" }
jsonrpc-tcp-server = { version = "18.0.0", path = "../../tcp" }
>>>>>>> 1d8a58e6
lazy_static = "1.0"
env_logger = "0.7"

[badges]
travis-ci = { repository = "paritytech/jsonrpc", branch = "master" }<|MERGE_RESOLUTION|>--- conflicted
+++ resolved
@@ -19,11 +19,7 @@
 ]
 
 [features]
-<<<<<<< HEAD
-default = ["http", "tls", "ws", "ipc","tcp"]
-=======
 default = ["http", "tls", "ws", "ipc", "tcp"]
->>>>>>> 1d8a58e6
 tls = ["hyper-tls", "http"]
 http = ["hyper", "tokio/full"]
 ws = [
@@ -53,33 +49,18 @@
 serde_json = "1.0"
 url = "1.7"
 
-<<<<<<< HEAD
-hyper = { version = "0.13", optional = true }
-hyper-tls = { version = "0.4", optional = true }
-jsonrpc-server-utils = { version = "17.1", path = "../../server-utils", optional = true }
-parity-tokio-ipc = { version = "0.8", optional = true }
-tokio = { version = "0.2", optional = true, features = ["tcp"] }
-=======
 hyper = { version = "0.14", features = ["client", "http1"], optional = true }
 hyper-tls = { version = "0.5", optional = true }
 jsonrpc-server-utils = { version = "18.0.0", path = "../../server-utils", optional = true }
 parity-tokio-ipc = { version = "0.9", optional = true }
 tokio = { version = "1", optional = true }
->>>>>>> 1d8a58e6
 websocket = { version = "0.24", optional = true }
 
 [dev-dependencies]
 assert_matches = "1.1"
-<<<<<<< HEAD
-jsonrpc-http-server = { version = "17.1", path = "../../http" }
-jsonrpc-ipc-server = { version = "17.1", path = "../../ipc" }
-jsonrpc-tcp-server = { version = "17.1", path = "../../tcp" }
-
-=======
 jsonrpc-http-server = { version = "18.0.0", path = "../../http" }
 jsonrpc-ipc-server = { version = "18.0.0", path = "../../ipc" }
 jsonrpc-tcp-server = { version = "18.0.0", path = "../../tcp" }
->>>>>>> 1d8a58e6
 lazy_static = "1.0"
 env_logger = "0.7"
 
