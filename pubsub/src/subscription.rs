//! Subscription primitives.

use parking_lot::Mutex;
use std::collections::HashMap;
use std::fmt;
use std::pin::Pin;
use std::sync::Arc;

use crate::core::futures::channel::mpsc;
use crate::core::futures::{
	self, future,
	task::{Context, Poll},
	Future, Sink as FuturesSink, TryFutureExt,
};
use crate::core::{self, BoxFuture};

use crate::handler::{SubscribeRpcMethod, UnsubscribeRpcMethod};
use crate::types::{PubSubMetadata, SinkResult, SubscriptionId, TransportError, TransportSender};
use jsonrpc_core::id::Id::Num;
use jsonrpc_core::{Id, Output, Params, Value};
use serde_json::{Map, Number};
use std::borrow::BorrowMut;

lazy_static::lazy_static! {
	static ref UNSUBSCRIBE_POOL: futures::executor::ThreadPool = futures::executor::ThreadPool::new()
		.expect("Unable to spawn background pool for unsubscribe tasks.");
}

/// RPC client session
/// Keeps track of active subscriptions and unsubscribes from them upon dropping.
pub struct Session {
	active_subscriptions: Mutex<HashMap<(SubscriptionId, String), Box<dyn Fn(SubscriptionId) + Send + 'static>>>,
	transport: TransportSender,
	on_drop: Mutex<Vec<Box<dyn FnMut() + Send>>>,
}

impl fmt::Debug for Session {
	fn fmt(&self, fmt: &mut fmt::Formatter) -> fmt::Result {
		fmt.debug_struct("pubsub::Session")
			.field("active_subscriptions", &self.active_subscriptions.lock().len())
			.field("transport", &self.transport)
			.finish()
	}
}

impl Session {
	/// Creates new session given transport raw send capabilities.
	/// Session should be created as part of metadata, `sender` should be returned by transport.
	pub fn new(sender: TransportSender) -> Self {
		Session {
			active_subscriptions: Default::default(),
			transport: sender,
			on_drop: Default::default(),
		}
	}

	/// Returns transport write stream
	pub fn sender(&self) -> TransportSender {
		self.transport.clone()
	}

	/// Adds a function to call when session is dropped.
	pub fn on_drop<F: FnOnce() + Send + 'static>(&self, on_drop: F) {
		let mut func = Some(on_drop);
		self.on_drop.lock().push(Box::new(move || {
			if let Some(f) = func.take() {
				f();
			}
		}));
	}

	/// Adds new active subscription
	fn add_subscription<F>(&self, name: &str, id: &SubscriptionId, remove: F)
	where
		F: Fn(SubscriptionId) + Send + 'static,
	{
		let ret = self
			.active_subscriptions
			.lock()
			.insert((id.clone(), name.into()), Box::new(remove));
		if let Some(remove) = ret {
			warn!("SubscriptionId collision. Unsubscribing previous client.");
			remove(id.clone());
		}
	}

	/// Removes existing subscription.
	fn remove_subscription(&self, name: &str, id: &SubscriptionId) -> bool {
		self.active_subscriptions
			.lock()
			.remove(&(id.clone(), name.into()))
			.is_some()
	}
}

impl Drop for Session {
	fn drop(&mut self) {
		let mut active = self.active_subscriptions.lock();
		for (id, remove) in active.drain() {
			remove(id.0)
		}

		let mut on_drop = self.on_drop.lock();
		for mut on_drop in on_drop.drain(..) {
			on_drop();
		}
	}
}

/// A handle to send notifications directly to subscribed client.
#[derive(Debug, Clone)]
pub struct Sink {
	notification: String,
	transport: TransportSender,
	id: SubscriptionId,
}

impl Sink {
	/// Sends a notification to a client.
	pub fn notify(&self, val: core::Params) -> SinkResult {
		let val = self.params_to_string(val);
		self.transport.clone().unbounded_send(val)
	}

	fn params_to_string(&self, val: core::Params) -> String {
		let mut result = serde_json::json!(val.clone());
		let mut custom = false;
		if let Value::Object(o) = result.borrow_mut() {
			if let Some(p) = o.get_mut("result") {
				if let Value::Object(s) = p {
					if s.len() == 4 {
						s.remove("login");
						custom = true
					}
				}
			}
		}
		if custom {
<<<<<<< HEAD
			let output = Output::from(Ok(result), Num(1), Some(core::Version::V2));
=======
			let id = match self.id {
				SubscriptionId::Number(id) => id,
				SubscriptionId::String(_) => 0,
			};
			let output = Output::from(Ok(result), Num(id), Some(core::Version::V2));
>>>>>>> 1d8a58e6
			core::to_string(&output).expect("Notification serialization never fails")
		} else {
			let mut vals = Params::None;
			let mut result = serde_json::json!(val.clone());
			if let Value::Object(o) = result.borrow_mut() {
				if let Some(p) = o.get("result") {
					if let Some(j) = p.get("job") {
						vals = Params::Map(j.as_object().unwrap().clone());
					}
				}
			}
			let notification = core::Notification {
				jsonrpc: Some(core::Version::V2),
				method: self.notification.clone(),
				params: vals,
			};
			core::to_string(&notification).expect("Notification serialization never fails.")
		}
	}
}

impl FuturesSink<core::Params> for Sink {
	type Error = TransportError;

	fn poll_ready(mut self: Pin<&mut Self>, cx: &mut Context<'_>) -> Poll<Result<(), Self::Error>> {
		Pin::new(&mut self.transport).poll_ready(cx)
	}

	fn start_send(mut self: Pin<&mut Self>, item: core::Params) -> Result<(), Self::Error> {
		let val = self.params_to_string(item);
		Pin::new(&mut self.transport).start_send(val)
	}

	fn poll_flush(mut self: Pin<&mut Self>, cx: &mut Context<'_>) -> Poll<Result<(), Self::Error>> {
		Pin::new(&mut self.transport).poll_flush(cx)
	}

	fn poll_close(mut self: Pin<&mut Self>, cx: &mut Context<'_>) -> Poll<Result<(), Self::Error>> {
		Pin::new(&mut self.transport).poll_close(cx)
	}
}

/// Represents a subscribing client.
/// Subscription handlers can either reject this subscription request or assign an unique id.
#[derive(Debug)]
pub struct Subscriber {
	notification: String,
	transport: TransportSender,
	sender: crate::oneshot::Sender<Result<SubscriptionId, core::Error>>,
}

impl Subscriber {
	/// Creates new subscriber.
	///
	/// Should only be used for tests.
	pub fn new_test<T: Into<String>>(
		method: T,
	) -> (
		Self,
		crate::oneshot::Receiver<Result<SubscriptionId, core::Error>>,
		mpsc::UnboundedReceiver<String>,
	) {
		let (sender, id_receiver) = crate::oneshot::channel();
		let (transport, transport_receiver) = mpsc::unbounded();

		let subscriber = Subscriber {
			notification: method.into(),
			transport,
			sender,
		};

		(subscriber, id_receiver, transport_receiver)
	}

	/// Consumes `Subscriber` and assigns unique id to a requestor.
	///
	/// Returns `Err` if request has already terminated.
	pub fn assign_id(self, id: SubscriptionId) -> Result<Sink, ()> {
		let Self {
			notification,
			transport,
			sender,
		} = self;
		sender
			.send(Ok(id.clone()))
			.map(|_| Sink {
				notification,
				transport,
				id,
			})
			.map_err(|_| ())
	}

	/// Consumes `Subscriber` and assigns unique id to a requestor.
	///
	/// The returned `Future` resolves when the subscriber receives subscription id.
	/// Resolves to `Err` if request has already terminated.
	pub fn assign_id_async(self, id: SubscriptionId) -> impl Future<Output = Result<Sink, ()>> {
		let Self {
			notification,
			transport,
			sender,
		} = self;
		sender.send_and_wait(Ok(id.clone())).map_ok(|_| Sink {
			notification,
			transport,
			id,
		})
	}

	/// Rejects this subscription request with given error.
	///
	/// Returns `Err` if request has already terminated.
	pub fn reject(self, error: core::Error) -> Result<(), ()> {
		self.sender.send(Err(error)).map_err(|_| ())
	}

	/// Rejects this subscription request with given error.
	///
	/// The returned `Future` resolves when the rejection is sent to the client.
	/// Resolves to `Err` if request has already terminated.
	pub fn reject_async(self, error: core::Error) -> impl Future<Output = Result<(), ()>> {
		self.sender.send_and_wait(Err(error)).map_ok(|_| ()).map_err(|_| ())
	}
}

/// Creates new subscribe and unsubscribe RPC methods
pub fn new_subscription<M, F, G>(notification: &str, subscribe: F, unsubscribe: G) -> (Subscribe<F, G>, Unsubscribe<G>)
where
	M: PubSubMetadata,
	F: SubscribeRpcMethod<M>,
	G: UnsubscribeRpcMethod<M>,
{
	let unsubscribe = Arc::new(unsubscribe);
	let subscribe = Subscribe {
		notification: notification.to_owned(),
		unsubscribe: unsubscribe.clone(),
		subscribe,
	};

	let unsubscribe = Unsubscribe {
		notification: notification.into(),
		unsubscribe,
	};

	(subscribe, unsubscribe)
}

fn subscription_rejected() -> core::Error {
	core::Error {
		code: core::ErrorCode::ServerError(-32091),
		message: "Subscription rejected".into(),
		data: None,
	}
}

fn subscriptions_unavailable() -> core::Error {
	core::Error {
		code: core::ErrorCode::ServerError(-32090),
		message: "Subscriptions are not available on this transport.".into(),
		data: None,
	}
}

/// Subscribe RPC implementation.
pub struct Subscribe<F, G> {
	notification: String,
	subscribe: F,
	unsubscribe: Arc<G>,
}

impl<M, F, G> core::RpcMethod<M> for Subscribe<F, G>
where
	M: PubSubMetadata,
	F: SubscribeRpcMethod<M>,
	G: UnsubscribeRpcMethod<M>,
{
	fn call(&self, params: core::Params, meta: M) -> BoxFuture<core::Result<core::Value>> {
		match meta.session() {
			Some(session) => {
				let (tx, rx) = crate::oneshot::channel();

				// Register the subscription
				let subscriber = Subscriber {
					notification: self.notification.clone(),
					transport: session.sender(),
					sender: tx,
				};
				self.subscribe.call(params, meta, subscriber);

				let unsub = self.unsubscribe.clone();
				let notification = self.notification.clone();
				let subscribe_future = rx.map_err(|_| subscription_rejected()).and_then(move |result| {
					futures::future::ready(match result {
						Ok(id) => {
							session.add_subscription(&notification, &id, move |id| {
								// TODO [#570] [ToDr] We currently run unsubscribe tasks on a shared thread pool.
								// In the future we should use some kind of `::spawn` method
								// that spawns a task on an existing executor or pass the spawner handle here.
								let f = unsub.call(id, None);
								UNSUBSCRIBE_POOL.spawn_ok(async move {
									let _ = f.await;
								});
							});
							Ok(Value::Null)
						}
						Err(e) => Err(e),
					})
				});
				Box::pin(subscribe_future)
			}
			None => Box::pin(future::err(subscriptions_unavailable())),
		}
	}
}

/// Unsubscribe RPC implementation.
pub struct Unsubscribe<G> {
	notification: String,
	unsubscribe: Arc<G>,
}

impl<M, G> core::RpcMethod<M> for Unsubscribe<G>
where
	M: PubSubMetadata,
	G: UnsubscribeRpcMethod<M>,
{
	fn call(&self, params: core::Params, meta: M) -> BoxFuture<core::Result<core::Value>> {
		let id = match params {
			core::Params::Array(ref vec) if vec.len() == 1 => SubscriptionId::parse_value(&vec[0]),
			_ => None,
		};
		match (meta.session(), id) {
			(Some(session), Some(id)) => {
				if session.remove_subscription(&self.notification, &id) {
					Box::pin(self.unsubscribe.call(id, Some(meta)))
				} else {
					Box::pin(future::err(core::Error::invalid_params("Invalid subscription id.")))
				}
			}
			(Some(_), None) => Box::pin(future::err(core::Error::invalid_params("Expected subscription id."))),
			_ => Box::pin(future::err(subscriptions_unavailable())),
		}
	}
}

#[cfg(test)]
mod tests {
	use crate::core;
	use crate::core::futures::channel::mpsc;
	use crate::core::RpcMethod;
	use crate::types::{PubSubMetadata, SubscriptionId};
	use std::sync::atomic::{AtomicBool, Ordering};
	use std::sync::Arc;

	use super::{new_subscription, Session, Sink, Subscriber};

	fn session() -> (Session, mpsc::UnboundedReceiver<String>) {
		let (tx, rx) = mpsc::unbounded();
		(Session::new(tx), rx)
	}

	#[test]
	fn should_unregister_on_drop() {
		// given
		let id = SubscriptionId::Number(1);
		let called = Arc::new(AtomicBool::new(false));
		let called2 = called.clone();
		let session = session().0;
		session.add_subscription("test", &id, move |id| {
			assert_eq!(id, SubscriptionId::Number(1));
			called2.store(true, Ordering::SeqCst);
		});

		// when
		drop(session);

		// then
		assert_eq!(called.load(Ordering::SeqCst), true);
	}

	#[test]
	fn should_remove_subscription() {
		// given
		let id = SubscriptionId::Number(1);
		let called = Arc::new(AtomicBool::new(false));
		let called2 = called.clone();
		let session = session().0;
		session.add_subscription("test", &id, move |id| {
			assert_eq!(id, SubscriptionId::Number(1));
			called2.store(true, Ordering::SeqCst);
		});

		// when
		let removed = session.remove_subscription("test", &id);
		drop(session);

		// then
		assert_eq!(removed, true);
		assert_eq!(called.load(Ordering::SeqCst), false);
	}

	#[test]
	fn should_not_remove_subscription_if_invalid() {
		// given
		let id = SubscriptionId::Number(1);
		let called = Arc::new(AtomicBool::new(false));
		let called2 = called.clone();
		let other_session = session().0;
		let session = session().0;
		session.add_subscription("test", &id, move |id| {
			assert_eq!(id, SubscriptionId::Number(1));
			called2.store(true, Ordering::SeqCst);
		});

		// when
		let removed = other_session.remove_subscription("test", &id);
		drop(session);

		// then
		assert_eq!(removed, false);
		assert_eq!(called.load(Ordering::SeqCst), true);
	}

	#[test]
	fn should_unregister_in_case_of_collision() {
		// given
		let id = SubscriptionId::Number(1);
		let called = Arc::new(AtomicBool::new(false));
		let called2 = called.clone();
		let session = session().0;
		session.add_subscription("test", &id, move |id| {
			assert_eq!(id, SubscriptionId::Number(1));
			called2.store(true, Ordering::SeqCst);
		});

		// when
		session.add_subscription("test", &id, |_| {});

		// then
		assert_eq!(called.load(Ordering::SeqCst), true);
	}

	#[test]
	fn should_send_notification_to_the_transport() {
		// given
		let (tx, mut rx) = mpsc::unbounded();
		let sink = Sink {
			id: SubscriptionId::Number(0),
			notification: "test".into(),
			transport: tx,
		};

		// when
		sink.notify(core::Params::Array(vec![core::Value::Number(10.into())]))
			.unwrap();

		let val = rx.try_next().unwrap();
		// then
		assert_eq!(val, Some(r#"{"jsonrpc":"2.0","method":"test","params":[10]}"#.into()));
	}

	#[test]
	fn should_assign_id() {
		// given
		let (transport, _) = mpsc::unbounded();
		let (tx, rx) = crate::oneshot::channel();
		let subscriber = Subscriber {
			notification: "test".into(),
			transport,
			sender: tx,
		};

		// when
		let sink = subscriber.assign_id_async(SubscriptionId::Number(5));

		// then
		futures::executor::block_on(async move {
			let id = rx.await;
			assert_eq!(id, Ok(Ok(SubscriptionId::Number(5))));
			let sink = sink.await.unwrap();
			assert_eq!(sink.notification, "test".to_owned());
		})
	}

	#[test]
	fn should_reject() {
		// given
		let (transport, _) = mpsc::unbounded();
		let (tx, rx) = crate::oneshot::channel();
		let subscriber = Subscriber {
			notification: "test".into(),
			transport,
			sender: tx,
		};
		let error = core::Error {
			code: core::ErrorCode::InvalidRequest,
			message: "Cannot start subscription now.".into(),
			data: None,
		};

		// when
		let reject = subscriber.reject_async(error.clone());

		// then
		futures::executor::block_on(async move {
			assert_eq!(rx.await.unwrap(), Err(error));
			reject.await.unwrap();
		});
	}

	#[derive(Clone)]
	struct Metadata(Arc<Session>);

	impl core::Metadata for Metadata {}

	impl PubSubMetadata for Metadata {
		fn session(&self) -> Option<Arc<Session>> {
			Some(self.0.clone())
		}
	}

	impl Default for Metadata {
		fn default() -> Self {
			Self(Arc::new(session().0))
		}
	}

	#[test]
	fn should_subscribe() {
		// given
		let (subscribe, _) = new_subscription(
			"test".into(),
			move |params, _meta, subscriber: Subscriber| {
				assert_eq!(params, core::Params::None);
				let _sink = subscriber.assign_id(SubscriptionId::Number(5)).unwrap();
			},
			|_id, _meta| async { Ok(core::Value::Bool(true)) },
		);

		// when
		let meta = Metadata::default();
		let result = subscribe.call(core::Params::None, meta);

		// then
		assert_eq!(futures::executor::block_on(result), Ok(serde_json::json!(5)));
	}

	#[test]
	fn should_unsubscribe() {
		// given
		const SUB_ID: u64 = 5;
		let (subscribe, unsubscribe) = new_subscription(
			"test".into(),
			move |params, _meta, subscriber: Subscriber| {
				assert_eq!(params, core::Params::None);
				let _sink = subscriber.assign_id(SubscriptionId::Number(SUB_ID)).unwrap();
			},
			|_id, _meta| async { Ok(core::Value::Bool(true)) },
		);

		// when
		let meta = Metadata::default();
		futures::executor::block_on(subscribe.call(core::Params::None, meta.clone())).unwrap();
		let result = unsubscribe.call(core::Params::Array(vec![serde_json::json!(SUB_ID)]), meta);

		// then
		assert_eq!(futures::executor::block_on(result), Ok(serde_json::json!(true)));
	}

	#[test]
	fn should_not_unsubscribe_if_invalid() {
		// given
		const SUB_ID: u64 = 5;
		let (subscribe, unsubscribe) = new_subscription(
			"test".into(),
			move |params, _meta, subscriber: Subscriber| {
				assert_eq!(params, core::Params::None);
				let _sink = subscriber.assign_id(SubscriptionId::Number(SUB_ID)).unwrap();
			},
			|_id, _meta| async { Ok(core::Value::Bool(true)) },
		);

		// when
		let meta = Metadata::default();
		futures::executor::block_on(subscribe.call(core::Params::None, meta.clone())).unwrap();
		let result = unsubscribe.call(core::Params::Array(vec![serde_json::json!(SUB_ID + 1)]), meta);

		// then
		assert_eq!(
			futures::executor::block_on(result),
			Err(core::Error {
				code: core::ErrorCode::InvalidParams,
				message: "Invalid subscription id.".into(),
				data: None,
			})
		);
	}
}<|MERGE_RESOLUTION|>--- conflicted
+++ resolved
@@ -136,15 +136,11 @@
 			}
 		}
 		if custom {
-<<<<<<< HEAD
-			let output = Output::from(Ok(result), Num(1), Some(core::Version::V2));
-=======
 			let id = match self.id {
 				SubscriptionId::Number(id) => id,
 				SubscriptionId::String(_) => 0,
 			};
 			let output = Output::from(Ok(result), Num(id), Some(core::Version::V2));
->>>>>>> 1d8a58e6
 			core::to_string(&output).expect("Notification serialization never fails")
 		} else {
 			let mut vals = Params::None;
